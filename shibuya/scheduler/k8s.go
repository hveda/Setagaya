package scheduler

import (
	"context"
	e "errors"
	"fmt"
	"io/ioutil"
	"net/http"
	"os/exec"
	"sort"
	"strconv"
	"strings"
	"time"

	"github.com/rakutentech/shibuya/shibuya/config"
	model "github.com/rakutentech/shibuya/shibuya/model"
	smodel "github.com/rakutentech/shibuya/shibuya/scheduler/model"
	log "github.com/sirupsen/logrus"
	appsv1 "k8s.io/api/apps/v1"
	apiv1 "k8s.io/api/core/v1"
	v1networking "k8s.io/api/networking/v1"
	rbacv1 "k8s.io/api/rbac/v1"
	"k8s.io/apimachinery/pkg/api/errors"
	"k8s.io/apimachinery/pkg/api/resource"
	metav1 "k8s.io/apimachinery/pkg/apis/meta/v1"
	"k8s.io/apimachinery/pkg/util/intstr"
	"k8s.io/client-go/kubernetes"
	metricsc "k8s.io/metrics/pkg/client/clientset/versioned"
)

type K8sClientManager struct {
	*config.ExecutorConfig
	client         *kubernetes.Clientset
	metricClient   *metricsc.Clientset
	serviceAccount string
}

func NewK8sClientManager(cfg *config.ClusterConfig) *K8sClientManager {
	c, err := config.GetKubeClient()
	if err != nil {
		log.Warning(err)
	}
	metricsc, err := config.GetMetricsClient()
	return &K8sClientManager{
		config.SC.ExecutorConfig, c, metricsc, "shibuya-ingress-serviceaccount-1",
	}

}

func makeNodeAffinity(key, value string) *apiv1.NodeAffinity {
	nodeAffinity := &apiv1.NodeAffinity{
		RequiredDuringSchedulingIgnoredDuringExecution: &apiv1.NodeSelector{
			NodeSelectorTerms: []apiv1.NodeSelectorTerm{
				{
					MatchExpressions: []apiv1.NodeSelectorRequirement{
						{
							Key:      key,
							Operator: apiv1.NodeSelectorOpIn,
							Values: []string{
								value,
							},
						},
					},
				},
			},
		},
	}
	return nodeAffinity
}

func makeTolerations(key string, value string, effect apiv1.TaintEffect) apiv1.Toleration {
	toleration := apiv1.Toleration{
		Effect:   effect,
		Key:      key,
		Operator: apiv1.TolerationOpEqual,
		Value:    value,
	}
	return toleration
}

func collectionNodeAffinity(collectionID int64) *apiv1.NodeAffinity {
	collectionIDStr := fmt.Sprintf("%d", collectionID)
	return makeNodeAffinity("collection_id", collectionIDStr)
}

func makePodAffinity(key, value string) *apiv1.PodAffinity {
	podAffinity := &apiv1.PodAffinity{
		PreferredDuringSchedulingIgnoredDuringExecution: []apiv1.WeightedPodAffinityTerm{
			{
				Weight: 100,
				PodAffinityTerm: apiv1.PodAffinityTerm{
					LabelSelector: &metav1.LabelSelector{
						MatchLabels: map[string]string{
							key: value,
						},
					},
					TopologyKey: "kubernetes.io/hostname",
				},
			},
		},
	}
	return podAffinity
}

func collectionPodAffinity(collectionID int64) *apiv1.PodAffinity {
	collectionIDStr := fmt.Sprintf("%d", collectionID)
	return makePodAffinity("collection", collectionIDStr)
}

func prepareAffinity(collectionID int64) *apiv1.Affinity {
	affinity := &apiv1.Affinity{}
	if config.SC.ExecutorConfig.Cluster.OnDemand {
		affinity.NodeAffinity = collectionNodeAffinity(collectionID)
		return affinity
	}
	affinity.PodAffinity = collectionPodAffinity(collectionID)
	na := config.SC.ExecutorConfig.NodeAffinity
	if len(na) > 0 {
		t := na[0]
		affinity.NodeAffinity = makeNodeAffinity(t["key"], t["value"])
		return affinity
	}
	return affinity
}

func prepareTolerations() []apiv1.Toleration {
	tolerations := []apiv1.Toleration{}
	na := config.SC.ExecutorConfig.Tolerations

	if len(na) > 0 {
		for _, t := range na {
			tolerations = append(tolerations, makeTolerations(t.Key, t.Value, t.Effect))
		}
	}
	return tolerations
}

func (kcm *K8sClientManager) makeHostAliases() []apiv1.HostAlias {
	if kcm.HostAliases != nil {
		hostAliases := []apiv1.HostAlias{}
		for _, ha := range kcm.HostAliases {
			hostAliases = append(hostAliases, apiv1.HostAlias{
				Hostnames: []string{ha.Hostname},
				IP:        ha.IP,
			})
		}
		return hostAliases
	}
	return []apiv1.HostAlias{}
}

func (kcm *K8sClientManager) generatePlanDeployment(planName string, replicas int, labels map[string]string, containerConfig *config.ExecutorContainer,
	affinity *apiv1.Affinity, tolerations []apiv1.Toleration) appsv1.Deployment {
	t := true
	deployment := appsv1.Deployment{
		ObjectMeta: metav1.ObjectMeta{
			Name:                       planName,
			DeletionGracePeriodSeconds: new(int64),
			Labels:                     labels,
		},
		Spec: appsv1.DeploymentSpec{
			Replicas: int32Ptr(int32(replicas)),
			Selector: &metav1.LabelSelector{
				MatchLabels: labels,
			},
			Template: apiv1.PodTemplateSpec{
				ObjectMeta: metav1.ObjectMeta{
					Labels: labels,
				},
				Spec: apiv1.PodSpec{
					Affinity:                     affinity,
					Tolerations:                  tolerations,
					ServiceAccountName:           kcm.serviceAccount,
					AutomountServiceAccountToken: &t,
					ImagePullSecrets: []apiv1.LocalObjectReference{
						{
							Name: kcm.ImagePullSecret,
						},
					},
					TerminationGracePeriodSeconds: new(int64),
					HostAliases:                   kcm.makeHostAliases(),
					Containers: []apiv1.Container{
						{
							Name:            planName,
							Image:           containerConfig.Image,
							ImagePullPolicy: kcm.ImagePullPolicy,
							Resources: apiv1.ResourceRequirements{
								Limits: apiv1.ResourceList{
									apiv1.ResourceCPU:    resource.MustParse(containerConfig.CPU),
									apiv1.ResourceMemory: resource.MustParse(containerConfig.Mem),
								},
								Requests: apiv1.ResourceList{
									apiv1.ResourceCPU:    resource.MustParse(containerConfig.CPU),
									apiv1.ResourceMemory: resource.MustParse(containerConfig.Mem),
								},
							},
							Ports: []apiv1.ContainerPort{
								{
									Name:          "http",
									Protocol:      apiv1.ProtocolTCP,
									ContainerPort: 8080,
								},
							},
						},
					},
				},
			},
		},
	}
	return deployment
}

func (kcm *K8sClientManager) generateEngineDeployment(engineName string, labels map[string]string,
	containerConfig *config.ExecutorContainer, affinity *apiv1.Affinity,
	tolerations []apiv1.Toleration) appsv1.Deployment {
	t := true
	deployment := appsv1.Deployment{
		ObjectMeta: metav1.ObjectMeta{
			Name:                       engineName,
			DeletionGracePeriodSeconds: new(int64),
			Labels:                     labels,
		},
		Spec: appsv1.DeploymentSpec{
			Replicas: int32Ptr(1),
			Selector: &metav1.LabelSelector{
				MatchLabels: labels,
			},
			Template: apiv1.PodTemplateSpec{
				ObjectMeta: metav1.ObjectMeta{
					Labels: labels,
				},
				Spec: apiv1.PodSpec{
					Affinity:                     affinity,
					Tolerations:                  tolerations,
					ServiceAccountName:           kcm.serviceAccount,
					AutomountServiceAccountToken: &t,
					ImagePullSecrets: []apiv1.LocalObjectReference{
						{
							Name: kcm.ImagePullSecret,
						},
					},
					TerminationGracePeriodSeconds: new(int64),
					HostAliases:                   kcm.makeHostAliases(),
					Containers: []apiv1.Container{
						{
							Name:            engineName,
							Image:           containerConfig.Image,
							ImagePullPolicy: kcm.ImagePullPolicy,
							Resources: apiv1.ResourceRequirements{
								Limits: apiv1.ResourceList{
									apiv1.ResourceCPU:    resource.MustParse(containerConfig.CPU),
									apiv1.ResourceMemory: resource.MustParse(containerConfig.Mem),
								},
								Requests: apiv1.ResourceList{
									apiv1.ResourceCPU:    resource.MustParse(containerConfig.CPU),
									apiv1.ResourceMemory: resource.MustParse(containerConfig.Mem),
								},
							},
							Ports: []apiv1.ContainerPort{
								{
									Name:          "http",
									Protocol:      apiv1.ProtocolTCP,
									ContainerPort: 8080,
								},
							},
						},
					},
				},
			},
		},
	}
	return deployment
}

func (kcm *K8sClientManager) deploy(deployment *appsv1.Deployment) error {
	deploymentsClient := kcm.client.AppsV1().Deployments(kcm.Namespace)
	_, err := deploymentsClient.Create(context.TODO(), deployment, metav1.CreateOptions{})
	if errors.IsAlreadyExists(err) {
		// do nothing if already exists
		return nil
	} else if err != nil {
		return err
	}
	return nil
}

func (kcm *K8sClientManager) expose(name string, deployment *appsv1.Deployment) error {
	service := &apiv1.Service{
		ObjectMeta: metav1.ObjectMeta{
			Name: name,
			Annotations: map[string]string{
				"networking.istio.io/exportTo": ".",
			},
			Labels: deployment.Spec.Template.ObjectMeta.Labels,
		},
		Spec: apiv1.ServiceSpec{
			Selector: deployment.Spec.Template.ObjectMeta.Labels,
			Ports: []apiv1.ServicePort{
				{
					Port:       80,
					TargetPort: intstr.FromString("http"),
				},
			},
		},
	}
	if deployment.Labels["kind"] == "ingress-controller" {
		switch kcm.Cluster.ServiceType {
		case "NodePort":
			service.Spec.Type = apiv1.ServiceTypeNodePort
		case "LoadBalancer":
			service.Spec.ExternalTrafficPolicy = "Local"
			service.Spec.Type = apiv1.ServiceTypeLoadBalancer
		}
	}
	_, err := kcm.client.CoreV1().Services(kcm.Namespace).Create(context.TODO(), service, metav1.CreateOptions{})
	if errors.IsAlreadyExists(err) {
		return nil
	} else if err != nil {
		return err
	}
	return nil
}

func (kcm *K8sClientManager) getRandomHostIP() (string, error) {
	podList, err := kcm.client.CoreV1().Pods(kcm.Namespace).
		List(context.TODO(), metav1.ListOptions{
			Limit: 1,
		})
	if err != nil {
		log.Error(err)
		return "", err
	}
	if len(podList.Items) == 0 {
		return "", e.New("No pods in Namespace")
	} else {
		return podList.Items[0].Status.HostIP, nil
	}
}

func (kcm *K8sClientManager) CreateService(serviceName string, engine appsv1.Deployment) error {
	err := kcm.expose(serviceName, &engine)
	if err != nil {
		log.Error(err)
		return err
	}
	return nil
}

func (kcm *K8sClientManager) DeployEngine(projectID, collectionID, planID int64,
	engineID int, containerConfig *config.ExecutorContainer) error {
	engineName := makeEngineName(projectID, collectionID, planID, engineID)
	labels := makeEngineLabel(projectID, collectionID, planID, engineName)
	affinity := prepareAffinity(collectionID)
	tolerations := prepareTolerations()
	engineConfig := kcm.generateEngineDeployment(engineName, labels, containerConfig, affinity, tolerations)
	if err := kcm.deploy(&engineConfig); err != nil {
		return err
	}
	engineSvcName := makeServiceName(projectID, collectionID, planID, engineID)
	if err := kcm.CreateService(engineSvcName, engineConfig); err != nil {
		return err
	}
	ingressClass := makeIngressClass(projectID)
	ingressName := makeIngressName(projectID, collectionID, planID, engineID)
	if err := kcm.CreateIngress(ingressClass, ingressName, engineSvcName, collectionID, projectID); err != nil {
		return err
	}
	log.Printf("Finish creating one engine for %s", engineName)
	return nil
}

<<<<<<< HEAD
func (kcm *K8sClientManager) DeployPlan(projectID, collectionID, planID int64, enginesNo int, containerconfig *config.ExecutorContainer) error {
	kcm.launchingCollections <- collectionID
	planName := makePlanName(projectID, collectionID, planID)
	labels := makePlanLabel(projectID, collectionID, planID)
	affinity := prepareAffinity(collectionID)
	tolerations := prepareTolerations()
	planConfig := kcm.generatePlanDeployment(planName, enginesNo, labels, containerconfig, affinity, tolerations)
	if err := kcm.deploy(&planConfig); err != nil {
		return err
	}
	return nil
}

// This should func should be only called by the local cache goroutine
// GetIngressUrl(with capital) will fetch the info from local cache and should be used by other callers
func (kcm *K8sClientManager) getIngressUrl(collectionID int64) (string, error) {
	igName := makeIngressClass(collectionID)
=======
func (kcm *K8sClientManager) GetIngressUrl(projectID int64) (string, error) {
	igName := makeIngressClass(projectID)
>>>>>>> 0f864d3d
	serviceClient, err := kcm.client.CoreV1().Services(kcm.Namespace).
		Get(context.TODO(), igName, metav1.GetOptions{})
	if err != nil {
		return "", makeSchedulerIngressError(err)
	}
	if kcm.InCluster {
		return serviceClient.Spec.ClusterIP, nil
	}
	if kcm.Cluster.ServiceType == "LoadBalancer" {
		// in case of GCP getting public IP is enough since it exposes to port 80
		if len(serviceClient.Status.LoadBalancer.Ingress) == 0 {
			return "", makeIPNotAssignedError()
		}
		return serviceClient.Status.LoadBalancer.Ingress[0].IP, nil
	}
	ip_addr, err := kcm.getRandomHostIP()
	if err != nil {
		return "", makeSchedulerIngressError(err)
	}
	exposedPort := serviceClient.Spec.Ports[0].NodePort
	return fmt.Sprintf("%s:%d", ip_addr, exposedPort), nil
}

func (kcm *K8sClientManager) GetPods(labelSelector, fieldSelector string) ([]apiv1.Pod, error) {
	podsClient, err := kcm.client.CoreV1().Pods(kcm.Namespace).
		List(context.TODO(), metav1.ListOptions{
			LabelSelector: labelSelector,
			FieldSelector: fieldSelector,
		})
	if err != nil {
		return nil, err
	}
	return podsClient.Items, nil
}

func (kcm *K8sClientManager) GetPodsByCollection(collectionID int64, fieldSelector string) []apiv1.Pod {
	labelSelector := fmt.Sprintf("collection=%d", collectionID)
	pods, err := kcm.GetPods(labelSelector, fieldSelector)
	if err != nil {
		log.Warn(err)
	}
	return pods
}

func (kcm *K8sClientManager) GetEnginesByProject(projectID int64) ([]apiv1.Pod, error) {
	labelSelector := fmt.Sprintf("project=%d, kind=executor", projectID)
	pods, err := kcm.GetPods(labelSelector, "")
	if err != nil {
		return nil, err
	}
	sort.Slice(pods, func(i, j int) bool {
		p1 := pods[i]
		p2 := pods[j]
		return p1.CreationTimestamp.Time.After(p2.CreationTimestamp.Time)
	})
	return pods, nil
}

func (kcm *K8sClientManager) FetchEngineUrlsByPlan(collectionID, planID int64, opts *smodel.EngineOwnerRef) ([]string, error) {
	collectionUrl, err := kcm.GetIngressUrl(opts.ProjectID)
	if err != nil {
		return nil, err
	}
	urls := []string{}
	for i := 0; i < opts.EnginesCount; i++ {
		engineSvcName := makeServiceName(opts.ProjectID, collectionID, planID, i)
		u := fmt.Sprintf("%s/%s", collectionUrl, engineSvcName)
		urls = append(urls, u)
	}
	return urls, nil
}

func (kcm *K8sClientManager) CollectionStatus(projectID, collectionID int64, eps []*model.ExecutionPlan) (*smodel.CollectionStatus, error) {
	planStatuses := make(map[int64]*smodel.PlanStatus)
	var engineReachable bool
	cs := &smodel.CollectionStatus{}
	pods := kcm.GetPodsByCollection(collectionID, "")
	ingressControllerDeployed := false
	for _, ep := range eps {
		ps := &smodel.PlanStatus{
			PlanID:  ep.PlanID,
			Engines: ep.Engines,
		}
		planStatuses[ep.PlanID] = ps
	}
	enginesReady := true
	for _, pod := range pods {
		if pod.Labels["kind"] == "ingress-controller" {
			ingressControllerDeployed = true
			continue
		}
		planID, err := strconv.Atoi(pod.Labels["plan"])
		if err != nil {
			log.Error(err)
		}
		ps, ok := planStatuses[int64(planID)]
		if !ok {
			log.Error("Could not find running pod in ExecutionPlan")
			continue
		}
		ps.EnginesDeployed += 1
		if pod.Status.Phase != apiv1.PodRunning {
			enginesReady = false
		}
	}
	// if it's unrechable, we can assume it's not in progress as well
	fieldSelector := fmt.Sprintf("status.phase=Running")
	ingressPods := kcm.GetPodsByCollection(collectionID, fieldSelector)
	ingressControllerDeployed = len(ingressPods) >= 1
	if !ingressControllerDeployed || !enginesReady {
		for _, ps := range planStatuses {
			cs.Plans = append(cs.Plans, ps)
		}
		return cs, nil
	}
	engineReachable = false
	randomPlan := eps[0]
	opts := &smodel.EngineOwnerRef{
		ProjectID:    projectID,
		EnginesCount: randomPlan.Engines,
	}
	engineUrls, err := kcm.FetchEngineUrlsByPlan(collectionID, randomPlan.PlanID, opts)
	if err == nil {
		randomEngine := engineUrls[0]
		engineReachable = kcm.ServiceReachable(randomEngine)
	}
	jobs := make(chan *smodel.PlanStatus)
	result := make(chan *smodel.PlanStatus)
	for w := 0; w < len(eps); w++ {
		go smodel.GetPlanStatus(collectionID, jobs, result)
	}
	for _, ps := range planStatuses {
		jobs <- ps
	}
	defer close(jobs)
	defer close(result)
	for range eps {
		ps := <-result
		if ps.Engines == ps.EnginesDeployed && engineReachable {
			ps.EnginesReachable = true
		}
		cs.Plans = append(cs.Plans, ps)
	}
	return cs, nil
}

func (kcm *K8sClientManager) GetPodsByCollectionPlan(collectionID, planID int64) ([]apiv1.Pod, error) {
	labelSelector := fmt.Sprintf("plan=%d,collection=%d", planID, collectionID)
	fieldSelector := ""
	return kcm.GetPods(labelSelector, fieldSelector)
}

func (kcm *K8sClientManager) FetchLogFromPod(pod apiv1.Pod) (string, error) {
	logOptions := &apiv1.PodLogOptions{
		Follow: false,
	}
	req := kcm.client.CoreV1().RESTClient().Get().
		Namespace(pod.Namespace).
		Name(pod.Name).
		Resource("pods").
		SubResource("log").
		Param("follow", strconv.FormatBool(logOptions.Follow)).
		Param("container", logOptions.Container).
		Param("previous", strconv.FormatBool(logOptions.Previous)).
		Param("timestamps", strconv.FormatBool(logOptions.Timestamps))
	readCloser, err := req.Stream(context.TODO())
	if err != nil {
		return "", err
	}
	defer readCloser.Close()
	c, err := ioutil.ReadAll(readCloser)
	if err != nil {
		return "", err
	}
	return string(c), nil
}

func (kcm *K8sClientManager) DownloadPodLog(collectionID, planID int64) (string, error) {
	pods, err := kcm.GetPodsByCollectionPlan(collectionID, planID)
	if err != nil {
		return "", err
	}
	if len(pods) > 0 {
		return kcm.FetchLogFromPod(pods[0])
	}
	return "", fmt.Errorf("Cannot find pod for the plan %d", planID)
}

func (kcm *K8sClientManager) PodReadyCount(collectionID int64) int {
	label := makeCollectionLabel(collectionID)
	podsClient, err := kcm.client.CoreV1().Pods(kcm.Namespace).
		List(context.TODO(), metav1.ListOptions{
			LabelSelector: fmt.Sprintf("%s", label),
		})
	if err != nil {
		log.Warn(err)
	}
	ready := 0
	for _, pod := range podsClient.Items {
		if pod.Status.Phase == "Running" {
			ready++
		}
	}
	return ready
}

func (kcm *K8sClientManager) ServiceReachable(engineUrl string) bool {
	resp, err := http.Get(fmt.Sprintf("http://%s/start", engineUrl))
	if err != nil {
		log.Warn(err)
		return false
	}
	defer resp.Body.Close()
	return resp.StatusCode == http.StatusOK
}

func (kcm *K8sClientManager) deleteService(collectionID int64) error {
	// Delete services by collection is not supported as of yet
	// Wait for this PR to be merged - https://github.com/kubernetes/kubernetes/pull/85802
	cmd := exec.Command("kubectl", "-n", kcm.Namespace, "delete", "svc", "--force", "--grace-period=0", "-l", fmt.Sprintf("collection=%d", collectionID))
	o, err := cmd.Output()
	if err != nil {
		log.Printf("Cannot delete services for collection %d", collectionID)
		return err
	}
	log.Print(string(o))
	return nil
}

func (kcm *K8sClientManager) deleteDeployment(collectionID int64) error {
	deploymentsClient := kcm.client.AppsV1().Deployments(kcm.Namespace)
	err := deploymentsClient.DeleteCollection(context.TODO(), metav1.DeleteOptions{
		GracePeriodSeconds: new(int64),
	}, metav1.ListOptions{
		LabelSelector: fmt.Sprintf("collection=%d", collectionID),
	})
	if err != nil {
		log.Error(err)
		return err
	}
	return nil
}

func (kcm *K8sClientManager) PurgeCollection(collectionID int64) error {
	err := kcm.deleteDeployment(collectionID)
	if err != nil {
		return err
	}
	err = kcm.deleteService(collectionID)
	if err != nil {
		return err
	}
	err = kcm.deleteIngressRules(collectionID)
	if err != nil {
		return err
	}
	return nil
}

func (kcm *K8sClientManager) PurgeProjectIngress(projectID int64) error {
	igName := makeIngressClass(projectID)
	deleteOpts := metav1.DeleteOptions{}
	if err := kcm.client.AppsV1().Deployments(kcm.Namespace).Delete(context.TODO(), igName, deleteOpts); err != nil {
		return err
	}
	if err := kcm.client.CoreV1().Services(kcm.Namespace).Delete(context.TODO(), igName, deleteOpts); err != nil {
		return err
	}
	return nil
}

func int32Ptr(i int32) *int32 { return &i }

<<<<<<< HEAD
func (kcm *K8sClientManager) generateControllerDeployment(igName string, collectionID, projectID int64) appsv1.Deployment {
	affinity := prepareAffinity(collectionID)
=======
func (kcm *K8sClientManager) generateControllerDeployment(igName string, projectID int64) appsv1.Deployment {
	publishService := fmt.Sprintf("--publish-service=$(POD_NAMESPACE)/%s", igName)
>>>>>>> 0f864d3d
	tolerations := prepareTolerations()
	t := true
	labels := makeIngressControllerLabel(projectID)
	deployment := appsv1.Deployment{
		ObjectMeta: metav1.ObjectMeta{
			Name:   igName,
			Labels: labels,
		},
		Spec: appsv1.DeploymentSpec{
			Replicas: int32Ptr(config.SC.IngressConfig.Replicas),
			Selector: &metav1.LabelSelector{
				MatchLabels: labels,
			},
			Template: apiv1.PodTemplateSpec{
				ObjectMeta: metav1.ObjectMeta{
					Labels: labels,
					Annotations: map[string]string{
						"prometheus.io/port":   "10254",
						"prometheus.io/scrape": "true",
					},
				},
				Spec: apiv1.PodSpec{
					Tolerations:                   tolerations,
					ServiceAccountName:            kcm.serviceAccount,
					TerminationGracePeriodSeconds: new(int64),
					AutomountServiceAccountToken:  &t,
					Containers: []apiv1.Container{
						{
							Name:  "shibuya-ingress-controller",
							Image: config.SC.IngressConfig.Image,
							Resources: apiv1.ResourceRequirements{
								// Limits are whatever Kubernetes sets as the max value
								Requests: apiv1.ResourceList{
									apiv1.ResourceCPU:    resource.MustParse(config.SC.IngressConfig.CPU),
									apiv1.ResourceMemory: resource.MustParse(config.SC.IngressConfig.Mem),
								},
								Limits: apiv1.ResourceList{
									apiv1.ResourceCPU:    resource.MustParse(config.SC.IngressConfig.CPU),
									apiv1.ResourceMemory: resource.MustParse(config.SC.IngressConfig.Mem),
								},
							},
							SecurityContext: &apiv1.SecurityContext{
								Capabilities: &apiv1.Capabilities{
									Drop: []apiv1.Capability{
										"ALL",
									},
									Add: []apiv1.Capability{
										"NET_BIND_SERVICE",
									},
								},
							},
							Ports: []apiv1.ContainerPort{
								{
									Name:          "http",
									ContainerPort: 8080,
								},
								{
									Name:          "https",
									ContainerPort: 443,
								},
							},
							Env: []apiv1.EnvVar{
								{
									Name:  "collection_id",
									Value: fmt.Sprint(collectionID),
								},
								{
									Name: "POD_NAME",
									ValueFrom: &apiv1.EnvVarSource{
										FieldRef: &apiv1.ObjectFieldSelector{
											FieldPath: "metadata.name",
										},
									},
								},
								{
									Name: "POD_NAMESPACE",
									ValueFrom: &apiv1.EnvVarSource{
										FieldRef: &apiv1.ObjectFieldSelector{
											FieldPath: "metadata.namespace",
										},
									},
								},
							},
						},
					},
				},
			},
		},
	}
	return deployment
}

func (kcm *K8sClientManager) ApplyIngressPrerequisite() {
	mandatory := fmt.Sprintf("/ingress/mandatory-1.yaml")
	namespace := kcm.Namespace
	cmd := exec.Command("kubectl", "-n", namespace, "apply", "-f", mandatory)
	o, err := cmd.Output()
	if err != nil {
		log.Printf("Cannot apply mandatory.yaml")
		log.Error(err)
	}
	log.Print(string(o))
	err = kcm.CreateRoleBinding()
	if err != nil {
		log.Error(err)
	}
	log.Printf("Prerequisites are applied to the cluster")
}

func (kcm *K8sClientManager) ExposeProject(projectID int64) error {
	kcm.ApplyIngressPrerequisite()
	igName := makeIngressClass(projectID)
	deployment := kcm.generateControllerDeployment(igName, projectID)
	// there could be duplicated controller deployment from multiple collections
	// This method has already taken it into considertion.
	if err := kcm.deploy(&deployment); err != nil {
		return err
	}
	if err := kcm.expose(igName, &deployment); err != nil {
		return err
	}
	return nil
}

func (kcm *K8sClientManager) CreateIngress(ingressClass, ingressName, serviceName string, collectionID, projectID int64) error {
	ingressRule := v1networking.IngressRule{}
	pathType := v1networking.PathType("Exact")
	ingressRule.HTTP = &v1networking.HTTPIngressRuleValue{
		Paths: []v1networking.HTTPIngressPath{
			{
				Path:     fmt.Sprintf("/%s/(.*)", serviceName),
				PathType: &pathType,
				Backend: v1networking.IngressBackend{
					Service: &v1networking.IngressServiceBackend{
						Name: serviceName,
						Port: v1networking.ServiceBackendPort{
							Number: 80,
						},
					},
				},
			},
		},
	}
	ingress := v1networking.Ingress{
		ObjectMeta: metav1.ObjectMeta{
			Name: ingressName,
			Annotations: map[string]string{
				"kubernetes.io/ingress.class":                    ingressClass,
				"nginx.ingress.kubernetes.io/rewrite-target":     "/$1",
				"nginx.ingress.kubernetes.io/ssl-redirect":       "false",
				"nginx.ingress.kubernetes.io/proxy-body-size":    "100m",
				"nginx.ingress.kubernetes.io/proxy-send-timeout": "600",
				"nginx.ingress.kubernetes.io/proxy-read-timeout": "600",
			},
			Labels: makeIngressLabel(projectID, collectionID),
		},
		Spec: v1networking.IngressSpec{
			Rules: []v1networking.IngressRule{ingressRule},
		},
	}
	_, err := kcm.client.NetworkingV1().Ingresses(kcm.Namespace).Create(context.TODO(), &ingress, metav1.CreateOptions{})
	if err != nil {
		log.Error(err)
	}
	return nil
}

func (kcm *K8sClientManager) deleteIngressRules(collectionID int64) error {
	deletePolicy := metav1.DeletePropagationForeground
	return kcm.client.NetworkingV1().Ingresses(kcm.Namespace).DeleteCollection(context.TODO(), metav1.DeleteOptions{
		PropagationPolicy: &deletePolicy,
	}, metav1.ListOptions{
		LabelSelector: fmt.Sprintf("collection=%d", collectionID),
	})
}

func (kcm *K8sClientManager) CreateRoleBinding() error {
	namespace := kcm.Namespace
	nginxRoleBinding := &rbacv1.RoleBinding{
		ObjectMeta: metav1.ObjectMeta{
			Name: "shibuya-ingress-role-binding-1",
		},
		Subjects: []rbacv1.Subject{
			{
				Kind:      "ServiceAccount",
				Name:      kcm.serviceAccount,
				Namespace: namespace,
			},
		},
		RoleRef: rbacv1.RoleRef{
			APIGroup: "rbac.authorization.k8s.io",
			Kind:     "Role",
			Name:     "shibuya-ingress-role-1",
		},
	}
	_, err := kcm.client.RbacV1().RoleBindings(namespace).Create(context.TODO(), nginxRoleBinding, metav1.CreateOptions{})
	if errors.IsAlreadyExists(err) {
		return nil
	}
	if err != nil {
		return err
	}
	return nil
}

func (kcm *K8sClientManager) GetNodesByCollection(collectionID string) ([]apiv1.Node, error) {
	opts := metav1.ListOptions{
		LabelSelector: fmt.Sprintf("collection_id=%s", collectionID),
	}
	return kcm.getNodes(opts)
}

func (kcm *K8sClientManager) getNodes(opts metav1.ListOptions) ([]apiv1.Node, error) {
	nodeList, err := kcm.client.CoreV1().Nodes().List(context.TODO(), opts)
	if err != nil {
		return nil, err
	}
	return nodeList.Items, nil
}

func (kcm *K8sClientManager) GetAllNodesInfo() (smodel.AllNodesInfo, error) {
	opts := metav1.ListOptions{}
	nodes, err := kcm.getNodes(opts)
	if err != nil {
		return nil, err
	}
	r := make(smodel.AllNodesInfo)
	for _, node := range nodes {
		nodeInfo := r[node.ObjectMeta.Labels["collection_id"]]
		if nodeInfo == nil {
			nodeInfo = &smodel.NodesInfo{}
			r[node.ObjectMeta.Labels["collection_id"]] = nodeInfo
		}
		nodeInfo.Size++
		if nodeInfo.LaunchTime.IsZero() || nodeInfo.LaunchTime.After(node.ObjectMeta.CreationTimestamp.Time) {
			nodeInfo.LaunchTime = node.ObjectMeta.CreationTimestamp.Time
		}
	}
	return r, nil
}

func (kcm *K8sClientManager) GetDeployedCollections() (map[int64]time.Time, error) {
	labelSelector := fmt.Sprintf("kind=executor")
	pods, err := kcm.GetPods(labelSelector, "")
	if err != nil {
		return nil, err
	}
	deployedCollections := make(map[int64]time.Time)
	for _, pod := range pods {
		collectionID, err := strconv.ParseInt(pod.Labels["collection"], 10, 64)
		if err != nil {
			return nil, err
		}
		deployedCollections[collectionID] = pod.CreationTimestamp.Time
	}
	return deployedCollections, nil
}

func (kcm *K8sClientManager) GetDeployedServices() (map[int64]time.Time, error) {
	labelSelector := fmt.Sprintf("kind=ingress-controller")
	services, err := kcm.client.CoreV1().Services(kcm.Namespace).List(context.TODO(), metav1.ListOptions{LabelSelector: labelSelector})
	if err != nil {
		return nil, err
	}
	deployedServices := make(map[int64]time.Time)
	for _, svc := range services.Items {
		projectID, err := strconv.ParseInt(svc.Labels["project"], 10, 64)
		if err != nil {
			return nil, err
		}
		deployedServices[projectID] = svc.CreationTimestamp.Time
	}
	return deployedServices, nil
}

func (kcm *K8sClientManager) GetPodsMetrics(collectionID, planID int64) (map[string]apiv1.ResourceList, error) {
	metricsList, err := kcm.metricClient.MetricsV1beta1().PodMetricses(kcm.Namespace).List(context.TODO(), metav1.ListOptions{
		LabelSelector: fmt.Sprintf("collection=%d,plan=%d", collectionID, planID),
	})
	if err != nil {
		return nil, err
	}
	result := make(map[string]apiv1.ResourceList, len(metricsList.Items))
	for _, pm := range metricsList.Items {
		for _, cm := range pm.Containers {
			result[getEngineNumber(pm.GetName())] = cm.Usage
		}
	}
	return result, nil
}

func (kcm *K8sClientManager) GetCollectionEnginesDetail(projectID, collectionID int64) (*smodel.CollectionDetails, error) {
	labelSelector := fmt.Sprintf("collection=%d", collectionID)
	pods, err := kcm.GetPods(labelSelector, "")
	if err != nil {
		return nil, err
	}
	if len(pods) == 0 {
		return nil, &NoResourcesFoundErr{Err: err, Message: "Cannot find the engines"}
	}
	ingresses, err := kcm.client.NetworkingV1().Ingresses(kcm.Namespace).List(context.TODO(), metav1.ListOptions{
		LabelSelector: labelSelector,
	})
	if err != nil {
		return nil, err
	}
	ingressStatuses := []*smodel.Ingress{}
	for _, ig := range ingresses.Items {
		ingressStatuses = append(ingressStatuses,
			&smodel.Ingress{Name: ig.Name, CreatedTime: ig.ObjectMeta.CreationTimestamp.Time})
	}
	collectionDetails := new(smodel.CollectionDetails)
	ingressUrl, err := kcm.GetIngressUrl(projectID)
	if err != nil {
		collectionDetails.IngressIP = err.Error()
	} else {
		collectionDetails.IngressIP = ingressUrl
	}
	engines := []*smodel.EngineStatus{}
	for _, p := range pods {
		es := new(smodel.EngineStatus)
		es.Name = p.Name
		es.CreatedTime = p.ObjectMeta.CreationTimestamp.Time
		es.Status = string(p.Status.Phase)
		engines = append(engines, es)
	}
	collectionDetails.Engines = engines
	collectionDetails.IngressRules = ingressStatuses
	collectionDetails.ControllerReplicas = config.SC.IngressConfig.Replicas
	return collectionDetails, nil
}

func getEngineNumber(podName string) string {
	return strings.Split(podName, "-")[4]
}<|MERGE_RESOLUTION|>--- conflicted
+++ resolved
@@ -369,9 +369,7 @@
 	return nil
 }
 
-<<<<<<< HEAD
 func (kcm *K8sClientManager) DeployPlan(projectID, collectionID, planID int64, enginesNo int, containerconfig *config.ExecutorContainer) error {
-	kcm.launchingCollections <- collectionID
 	planName := makePlanName(projectID, collectionID, planID)
 	labels := makePlanLabel(projectID, collectionID, planID)
 	affinity := prepareAffinity(collectionID)
@@ -383,14 +381,8 @@
 	return nil
 }
 
-// This should func should be only called by the local cache goroutine
-// GetIngressUrl(with capital) will fetch the info from local cache and should be used by other callers
-func (kcm *K8sClientManager) getIngressUrl(collectionID int64) (string, error) {
-	igName := makeIngressClass(collectionID)
-=======
 func (kcm *K8sClientManager) GetIngressUrl(projectID int64) (string, error) {
 	igName := makeIngressClass(projectID)
->>>>>>> 0f864d3d
 	serviceClient, err := kcm.client.CoreV1().Services(kcm.Namespace).
 		Get(context.TODO(), igName, metav1.GetOptions{})
 	if err != nil {
@@ -664,13 +656,7 @@
 
 func int32Ptr(i int32) *int32 { return &i }
 
-<<<<<<< HEAD
-func (kcm *K8sClientManager) generateControllerDeployment(igName string, collectionID, projectID int64) appsv1.Deployment {
-	affinity := prepareAffinity(collectionID)
-=======
 func (kcm *K8sClientManager) generateControllerDeployment(igName string, projectID int64) appsv1.Deployment {
-	publishService := fmt.Sprintf("--publish-service=$(POD_NAMESPACE)/%s", igName)
->>>>>>> 0f864d3d
 	tolerations := prepareTolerations()
 	t := true
 	labels := makeIngressControllerLabel(projectID)
@@ -734,10 +720,6 @@
 							},
 							Env: []apiv1.EnvVar{
 								{
-									Name:  "collection_id",
-									Value: fmt.Sprint(collectionID),
-								},
-								{
 									Name: "POD_NAME",
 									ValueFrom: &apiv1.EnvVarSource{
 										FieldRef: &apiv1.ObjectFieldSelector{
